package gps

import (
	"fmt"
	"os"
	"os/signal"
	"path/filepath"
	"runtime"
	"strings"
	"sync"
	"sync/atomic"
	"time"

	"github.com/Masterminds/semver"
)

// Used to compute a friendly filepath from a URL-shaped input
//
// TODO(sdboyer) this is awful. Right?
var sanitizer = strings.NewReplacer(":", "-", "/", "-", "+", "-")

// A SourceManager is responsible for retrieving, managing, and interrogating
// source repositories. Its primary purpose is to serve the needs of a Solver,
// but it is handy for other purposes, as well.
//
// gps's built-in SourceManager, SourceMgr, is intended to be generic and
// sufficient for any purpose. It provides some additional semantics around the
// methods defined here.
type SourceManager interface {
	// SourceExists checks if a repository exists, either upstream or in the
	// SourceManager's central repository cache.
	SourceExists(ProjectIdentifier) (bool, error)

	// SyncSourceFor will attempt to bring all local information about a source
	// fully up to date.
	SyncSourceFor(ProjectIdentifier) error

	// ListVersions retrieves a list of the available versions for a given
	// repository name.
	ListVersions(ProjectIdentifier) ([]Version, error)

	// RevisionPresentIn indicates whether the provided Version is present in
	// the given repository.
	RevisionPresentIn(ProjectIdentifier, Revision) (bool, error)

	// ListPackages parses the tree of the Go packages at or below root of the
	// provided ProjectIdentifier, at the provided version.
	ListPackages(ProjectIdentifier, Version) (PackageTree, error)

	// GetManifestAndLock returns manifest and lock information for the provided
	// root import path.
	//
	// gps currently requires that projects be rooted at their repository root,
	// necessitating that the ProjectIdentifier's ProjectRoot must also be a
	// repository root.
	GetManifestAndLock(ProjectIdentifier, Version) (Manifest, Lock, error)

	// ExportProject writes out the tree of the provided import path, at the
	// provided version, to the provided directory.
	ExportProject(ProjectIdentifier, Version, string) error

	// AnalyzerInfo reports the name and version of the logic used to service
	// GetManifestAndLock().
	AnalyzerInfo() (name string, version *semver.Version)

	// DeduceRootProject takes an import path and deduces the corresponding
	// project/source root.
	DeduceProjectRoot(ip string) (ProjectRoot, error)
}

// A ProjectAnalyzer is responsible for analyzing a given path for Manifest and
// Lock information. Tools relying on gps must implement one.
type ProjectAnalyzer interface {
	// Perform analysis of the filesystem tree rooted at path, with the
	// root import path importRoot, to determine the project's constraints, as
	// indicated by a Manifest and Lock.
	DeriveManifestAndLock(path string, importRoot ProjectRoot) (Manifest, Lock, error)

	// Report the name and version of this ProjectAnalyzer.
	Info() (name string, version *semver.Version)
}

// SourceMgr is the default SourceManager for gps.
//
// There's no (planned) reason why it would need to be reimplemented by other
// tools; control via dependency injection is intended to be sufficient.
type SourceMgr struct {
	cachedir  string                    // path to root of cache dir
	lf        *os.File                  // handle for the sm lock file on disk
	srcs      map[string]source         // map of path names to source obj
	srcmut    sync.RWMutex              // mutex protecting srcs map
	srcfuts   map[string]*unifiedFuture // map of paths to source-handling futures
	srcfmut   sync.RWMutex              // mutex protecting futures map
	an        ProjectAnalyzer           // analyzer injected by the caller
	dxt       *deducerTrie              // static trie with baseline source type deduction info
	rootxt    *prTrie                   // dynamic trie, updated as ProjectRoots are deduced
	qch       chan struct{}             // quit chan for signal handler
	sigmut    sync.Mutex                // mutex protecting signal handling setup/teardown
	glock     sync.RWMutex              // global lock for all ops, sm validity
	opcount   int32                     // number of ops in flight
	relonce   sync.Once                 // once-er to ensure we only release once
	releasing int32                     // flag indicating release of sm has begun
}

type smIsReleased struct{}

func (smIsReleased) Error() string {
	return "this SourceMgr has been released, its methods can no longer be called"
}

type unifiedFuture struct {
	rc, sc chan struct{}
	rootf  stringFuture
	srcf   sourceFuture
}

var _ SourceManager = &SourceMgr{}

// NewSourceManager produces an instance of gps's built-in SourceManager. It
// takes a cache directory (where local instances of upstream repositories are
// stored), and a ProjectAnalyzer that is used to extract manifest and lock
// information from source trees.
//
// The returned SourceManager aggressively caches information wherever possible.
// If tools need to do preliminary work involving upstream repository analysis
// prior to invoking a solve run, it is recommended that they create this
// SourceManager as early as possible and use it to their ends. That way, the
// solver can benefit from any caches that may have already been warmed.
//
// gps's SourceManager is intended to be threadsafe (if it's not, please file a
// bug!). It should be safe to reuse across concurrent solving runs, even on
// unrelated projects.
func NewSourceManager(an ProjectAnalyzer, cachedir string) (*SourceMgr, error) {
	if an == nil {
		return nil, fmt.Errorf("a ProjectAnalyzer must be provided to the SourceManager")
	}

	err := os.MkdirAll(filepath.Join(cachedir, "sources"), 0777)
	if err != nil {
		return nil, err
	}

	glpath := filepath.Join(cachedir, "sm.lock")
	_, err = os.Stat(glpath)
	if err == nil {
		return nil, CouldNotCreateLockError{
			Path: glpath,
			Err:  fmt.Errorf("cache lock file %s exists - another process crashed or is still running?", glpath),
		}
	}

	fi, err := os.OpenFile(glpath, os.O_CREATE|os.O_EXCL, 0600) // is 0600 sane for this purpose?
	if err != nil {
		return nil, CouldNotCreateLockError{
			Path: glpath,
			Err:  fmt.Errorf("err on attempting to create global cache lock: %s", err),
		}
	}

	sm := &SourceMgr{
		cachedir: cachedir,
		lf:       fi,
		srcs:     make(map[string]source),
		srcfuts:  make(map[string]*unifiedFuture),
		an:       an,
		dxt:      pathDeducerTrie(),
		rootxt:   newProjectRootTrie(),
		qch:      make(chan struct{}),
	}

	return sm, nil
}

// UseDefaultSignalHandling sets up typical os.Interrupt signal handling for a
// SourceMgr.
func (sm *SourceMgr) UseDefaultSignalHandling() {
	sigch := make(chan os.Signal, 1)
	signal.Notify(sigch, os.Interrupt)
	sm.HandleSignals(sigch)
}

// HandleSignals sets up logic to handle incoming signals with the goal of
// shutting down the SourceMgr safely.
//
// Calling code must provide the signal channel, and is responsible for calling
// signal.Notify() on that channel.
//
// Successive calls to HandleSignals() will deregister the previous handler and
// set up a new one. It is not recommended that the same channel be passed
// multiple times to this method.
//
// SetUpSigHandling() will set up a handler that is appropriate for most
// use cases.
func (sm *SourceMgr) HandleSignals(sigch chan os.Signal) {
	sm.sigmut.Lock()
	// always start by closing the qch, which will lead to any existing signal
	// handler terminating, and deregistering its sigch.
	if sm.qch != nil {
		close(sm.qch)
	}
	sm.qch = make(chan struct{})

	// Run a new goroutine with the input sigch and the fresh qch
	go func(sch chan os.Signal, qch <-chan struct{}) {
		defer signal.Stop(sch)
		for {
			select {
			case <-sch:
				// Set up a timer to uninstall the signal handler after three
				// seconds, so that the user can easily force termination with a
				// second ctrl-c
				go func(c <-chan time.Time) {
					<-c
					signal.Stop(sch)
				}(time.After(3 * time.Second))

				if !atomic.CompareAndSwapInt32(&sm.releasing, 0, 1) {
					// Something's already called Release() on this sm, so we
					// don't have to do anything, as we'd just be redoing
					// that work. Instead, deregister and return.
					return
				}

<<<<<<< HEAD
				// Keep track of whether we waited for output purposes
				var waited bool
				opc := atomic.LoadInt32(&sm.opcount)
=======
				opc := sm.opcount
>>>>>>> 2e67c68c
				if opc > 0 {
					fmt.Printf("Signal received: waiting for %v ops to complete...\n", opc)
				}

				// Mutex interaction in a signal handler is, as a general rule,
				// unsafe. I'm not clear on whether the guarantees Go provides
				// around signal handling, or having passed this through a
				// channel in general, obviate those concerns, but it's a lot
				// easier to just rely on the mutex contained in the Once right
				// now, so do that until it proves problematic or someone
				// provides a clear explanation.
				sm.relonce.Do(func() { sm.doRelease() })
				return
			case <-qch:
				// quit channel triggered - deregister our sigch and return
				return
			}
		}
	}(sigch, sm.qch)
	// Try to ensure handler is blocked in for-select before releasing the mutex
	runtime.Gosched()

	sm.sigmut.Unlock()
}

// StopSignalHandling deregisters any signal handler running on this SourceMgr.
//
// It's normally not necessary to call this directly; it will be called as
// needed by Release().
func (sm *SourceMgr) StopSignalHandling() {
	sm.sigmut.Lock()
	if sm.qch != nil {
		close(sm.qch)
		sm.qch = nil
		runtime.Gosched()
	}
	sm.sigmut.Unlock()
}

// CouldNotCreateLockError describe failure modes in which creating a SourceMgr
// did not succeed because there was an error while attempting to create the
// on-disk lock file.
type CouldNotCreateLockError struct {
	Path string
	Err  error
}

func (e CouldNotCreateLockError) Error() string {
	return e.Err.Error()
}

// Release lets go of any locks held by the SourceManager. Once called, it is no
// longer safe to call methods against it; all method calls will immediately
// result in errors.
func (sm *SourceMgr) Release() {
	// Set sm.releasing before entering the Once func to guarantee that no
	// _more_ method calls will stack up if/while waiting.
	atomic.CompareAndSwapInt32(&sm.releasing, 0, 1)

	// Whether 'releasing' is set or not, we don't want this function to return
	// until after the doRelease process is done, as doing so could cause the
	// process to terminate before a signal-driven doRelease() call has a chance
	// to finish its cleanup.
	sm.relonce.Do(func() { sm.doRelease() })
}

// doRelease actually releases physical resources (files on disk, etc.).
//
// This must be called only and exactly once. Calls to it should be wrapped in
// the sm.relonce sync.Once instance.
func (sm *SourceMgr) doRelease() {
	// Grab the global sm lock so that we only release once we're sure all other
	// calls have completed
	//
	// (This could deadlock, ofc)
	sm.glock.Lock()

	// Close the file handle for the lock file
	sm.lf.Close()
	// Remove the lock file from disk
	os.Remove(filepath.Join(sm.cachedir, "sm.lock"))
	// Close the qch, if non-nil, so the signal handlers run out. This will
	// also deregister the sig channel, if any has been set up.
	if sm.qch != nil {
		close(sm.qch)
	}
	sm.glock.Unlock()
}

// AnalyzerInfo reports the name and version of the injected ProjectAnalyzer.
func (sm *SourceMgr) AnalyzerInfo() (name string, version *semver.Version) {
	return sm.an.Info()
}

// GetManifestAndLock returns manifest and lock information for the provided
// import path. gps currently requires that projects be rooted at their
// repository root, necessitating that the ProjectIdentifier's ProjectRoot must
// also be a repository root.
//
// The work of producing the manifest and lock is delegated to the injected
// ProjectAnalyzer's DeriveManifestAndLock() method.
func (sm *SourceMgr) GetManifestAndLock(id ProjectIdentifier, v Version) (Manifest, Lock, error) {
	if atomic.CompareAndSwapInt32(&sm.releasing, 1, 1) {
		return nil, nil, smIsReleased{}
	}
	atomic.AddInt32(&sm.opcount, 1)
	sm.glock.RLock()
	defer func() {
		sm.glock.RUnlock()
		atomic.AddInt32(&sm.opcount, -1)
	}()

	src, err := sm.getSourceFor(id)
	if err != nil {
		return nil, nil, err
	}

	return src.getManifestAndLock(id.ProjectRoot, v)
}

// ListPackages parses the tree of the Go packages at and below the ProjectRoot
// of the given ProjectIdentifier, at the given version.
func (sm *SourceMgr) ListPackages(id ProjectIdentifier, v Version) (PackageTree, error) {
	if atomic.CompareAndSwapInt32(&sm.releasing, 1, 1) {
		return PackageTree{}, smIsReleased{}
	}
	atomic.AddInt32(&sm.opcount, 1)
	sm.glock.RLock()
	defer func() {
		sm.glock.RUnlock()
		atomic.AddInt32(&sm.opcount, -1)
	}()

	src, err := sm.getSourceFor(id)
	if err != nil {
		return PackageTree{}, err
	}

	return src.listPackages(id.ProjectRoot, v)
}

// ListVersions retrieves a list of the available versions for a given
// repository name.
//
// The list is not sorted; while it may be returned in the order that the
// underlying VCS reports version information, no guarantee is made. It is
// expected that the caller either not care about order, or sort the result
// themselves.
//
// This list is always retrieved from upstream on the first call. Subsequent
// calls will return a cached version of the first call's results. if upstream
// is not accessible (network outage, access issues, or the resource actually
// went away), an error will be returned.
func (sm *SourceMgr) ListVersions(id ProjectIdentifier) ([]Version, error) {
	if atomic.CompareAndSwapInt32(&sm.releasing, 1, 1) {
		return nil, smIsReleased{}
	}
	atomic.AddInt32(&sm.opcount, 1)
	sm.glock.RLock()
	defer func() {
		sm.glock.RUnlock()
		atomic.AddInt32(&sm.opcount, -1)
	}()

	src, err := sm.getSourceFor(id)
	if err != nil {
		// TODO(sdboyer) More-er proper-er errors
		return nil, err
	}

	return src.listVersions()
}

// RevisionPresentIn indicates whether the provided Revision is present in the given
// repository.
func (sm *SourceMgr) RevisionPresentIn(id ProjectIdentifier, r Revision) (bool, error) {
	if atomic.CompareAndSwapInt32(&sm.releasing, 1, 1) {
		return false, smIsReleased{}
	}
	atomic.AddInt32(&sm.opcount, 1)
	sm.glock.RLock()
	defer func() {
		sm.glock.RUnlock()
		atomic.AddInt32(&sm.opcount, -1)
	}()

	src, err := sm.getSourceFor(id)
	if err != nil {
		// TODO(sdboyer) More-er proper-er errors
		return false, err
	}

	return src.revisionPresentIn(r)
}

// SourceExists checks if a repository exists, either upstream or in the cache,
// for the provided ProjectIdentifier.
func (sm *SourceMgr) SourceExists(id ProjectIdentifier) (bool, error) {
	if atomic.CompareAndSwapInt32(&sm.releasing, 1, 1) {
		return false, smIsReleased{}
	}
	atomic.AddInt32(&sm.opcount, 1)
	sm.glock.RLock()
	defer func() {
		sm.glock.RUnlock()
		atomic.AddInt32(&sm.opcount, -1)
	}()

	src, err := sm.getSourceFor(id)
	if err != nil {
		return false, err
	}

	return src.checkExistence(existsInCache) || src.checkExistence(existsUpstream), nil
}

// SyncSourceFor will ensure that all local caches and information about a
// source are up to date with any network-acccesible information.
//
// The primary use case for this is prefetching.
func (sm *SourceMgr) SyncSourceFor(id ProjectIdentifier) error {
	if atomic.CompareAndSwapInt32(&sm.releasing, 1, 1) {
		return smIsReleased{}
	}
	atomic.AddInt32(&sm.opcount, 1)
	sm.glock.RLock()
	defer func() {
		sm.glock.RUnlock()
		atomic.AddInt32(&sm.opcount, -1)
	}()

	src, err := sm.getSourceFor(id)
	if err != nil {
		return err
	}

	return src.syncLocal()
}

// ExportProject writes out the tree of the provided ProjectIdentifier's
// ProjectRoot, at the provided version, to the provided directory.
func (sm *SourceMgr) ExportProject(id ProjectIdentifier, v Version, to string) error {
	if atomic.CompareAndSwapInt32(&sm.releasing, 1, 1) {
		return smIsReleased{}
	}
	atomic.AddInt32(&sm.opcount, 1)
	sm.glock.RLock()
	defer func() {
		sm.glock.RUnlock()
		atomic.AddInt32(&sm.opcount, -1)
	}()

	src, err := sm.getSourceFor(id)
	if err != nil {
		return err
	}

	return src.exportVersionTo(v, to)
}

// DeduceProjectRoot takes an import path and deduces the corresponding
// project/source root.
//
// Note that some import paths may require network activity to correctly
// determine the root of the path, such as, but not limited to, vanity import
// paths. (A special exception is written for gopkg.in to minimize network
// activity, as its behavior is well-structured)
func (sm *SourceMgr) DeduceProjectRoot(ip string) (ProjectRoot, error) {
	if atomic.CompareAndSwapInt32(&sm.releasing, 1, 1) {
		return "", smIsReleased{}
	}
	atomic.AddInt32(&sm.opcount, 1)
	sm.glock.RLock()
	defer func() {
		sm.glock.RUnlock()
		atomic.AddInt32(&sm.opcount, -1)
	}()

	if prefix, root, has := sm.rootxt.LongestPrefix(ip); has {
		// The non-matching tail of the import path could still be malformed.
		// Validate just that part, if it exists
		if prefix != ip {
			// TODO(sdboyer) commented until i find a proper description of how
			// to validate an import path
			//if !pathvld.MatchString(strings.TrimPrefix(ip, prefix+"/")) {
			//return "", fmt.Errorf("%q is not a valid import path", ip)
			//}
			// There was one, and it validated fine - add it so we don't have to
			// revalidate it later
			sm.rootxt.Insert(ip, root)
		}
		return root, nil
	}

	ft, err := sm.deducePathAndProcess(ip)
	if err != nil {
		return "", err
	}

	r, err := ft.rootf()
	return ProjectRoot(r), err
}

func (sm *SourceMgr) getSourceFor(id ProjectIdentifier) (source, error) {
	nn := id.netName()

	sm.srcmut.RLock()
	src, has := sm.srcs[nn]
	sm.srcmut.RUnlock()
	if has {
		return src, nil
	}

	ft, err := sm.deducePathAndProcess(nn)
	if err != nil {
		return nil, err
	}

	// we don't care about the ident here, and the future produced by
	// deducePathAndProcess will dedupe with what's in the sm.srcs map
	src, _, err = ft.srcf()
	return src, err
}

func (sm *SourceMgr) deducePathAndProcess(path string) (*unifiedFuture, error) {
	// Check for an already-existing future in the map first
	sm.srcfmut.RLock()
	ft, exists := sm.srcfuts[path]
	sm.srcfmut.RUnlock()

	if exists {
		return ft, nil
	}

	// Don't have one - set one up.
	df, err := sm.deduceFromPath(path)
	if err != nil {
		return nil, err
	}

	sm.srcfmut.Lock()
	defer sm.srcfmut.Unlock()
	// A bad interleaving could allow two goroutines to make it here for the
	// same path, so we have to re-check existence.
	if ft, exists = sm.srcfuts[path]; exists {
		return ft, nil
	}

	ft = &unifiedFuture{
		rc: make(chan struct{}, 1),
		sc: make(chan struct{}, 1),
	}

	// Rewrap the rootfinding func in another future
	var pr string
	var rooterr error

	// Kick off the func to get root and register it into the rootxt.
	rootf := func() {
		defer close(ft.rc)
		pr, rooterr = df.root()
		if rooterr != nil {
			// Don't cache errs. This doesn't really hurt the solver, and is
			// beneficial for other use cases because it means we don't have to
			// expose any kind of controls for clearing caches.
			return
		}

		tpr := ProjectRoot(pr)
		sm.rootxt.Insert(pr, tpr)
		// It's not harmful if the netname was a URL rather than an
		// import path
		if pr != path {
			// Insert the result into the rootxt twice - once at the
			// root itself, so as to catch siblings/relatives, and again
			// at the exact provided import path (assuming they were
			// different), so that on subsequent calls, exact matches
			// can skip the regex above.
			sm.rootxt.Insert(path, tpr)
		}
	}

	// If deduction tells us this is slow, do it async in its own goroutine;
	// otherwise, we can do it here and give the scheduler a bit of a break.
	if df.rslow {
		go rootf()
	} else {
		rootf()
	}

	// Store a closure bound to the future result on the futTracker.
	ft.rootf = func() (string, error) {
		<-ft.rc
		return pr, rooterr
	}

	// Root future is handled, now build up the source future.
	//
	// First, complete the partialSourceFuture with information the sm has about
	// our cachedir and analyzer
	fut := df.psf(sm.cachedir, sm.an)

	// The maybeSource-trying process is always slow, so keep it async here.
	var src source
	var ident string
	var srcerr error
	go func() {
		defer close(ft.sc)
		src, ident, srcerr = fut()
		if srcerr != nil {
			// Don't cache errs. This doesn't really hurt the solver, and is
			// beneficial for other use cases because it means we don't have
			// to expose any kind of controls for clearing caches.
			return
		}

		sm.srcmut.Lock()
		defer sm.srcmut.Unlock()

		// Check to make sure a source hasn't shown up in the meantime, or that
		// there wasn't already one at the ident.
		var hasi, hasp bool
		var srci, srcp source
		if ident != "" {
			srci, hasi = sm.srcs[ident]
		}
		srcp, hasp = sm.srcs[path]

		// if neither the ident nor the input path have an entry for this src,
		// we're in the simple case - write them both in and we're done
		if !hasi && !hasp {
			sm.srcs[path] = src
			if ident != path && ident != "" {
				sm.srcs[ident] = src
			}
			return
		}

		// Now, the xors.
		//
		// If already present for ident but not for path, copy ident's src
		// to path. This covers cases like a gopkg.in path referring back
		// onto a github repository, where something else already explicitly
		// looked up that same gh repo.
		if hasi && !hasp {
			sm.srcs[path] = srci
			src = srci
		}
		// If already present for path but not for ident, do NOT copy path's
		// src to ident, but use the returned one instead. Really, this case
		// shouldn't occur at all...? But the crucial thing is that the
		// path-based one has already discovered what actual ident of source
		// they want to use, and changing that arbitrarily would have
		// undefined effects.
		if hasp && !hasi && ident != "" {
			sm.srcs[ident] = src
		}

		// If both are present, then assume we're good, and use the path one
		if hasp && hasi {
			// TODO(sdboyer) compare these (somehow? reflect? pointer?) and if they're not the
			// same object, panic
			src = srcp
		}
	}()

	ft.srcf = func() (source, string, error) {
		<-ft.sc
		return src, ident, srcerr
	}

	sm.srcfuts[path] = ft
	return ft, nil
}<|MERGE_RESOLUTION|>--- conflicted
+++ resolved
@@ -221,13 +221,7 @@
 					return
 				}
 
-<<<<<<< HEAD
-				// Keep track of whether we waited for output purposes
-				var waited bool
 				opc := atomic.LoadInt32(&sm.opcount)
-=======
-				opc := sm.opcount
->>>>>>> 2e67c68c
 				if opc > 0 {
 					fmt.Printf("Signal received: waiting for %v ops to complete...\n", opc)
 				}
